--- conflicted
+++ resolved
@@ -4,20 +4,14 @@
   set CONDA_PARENT_DIR=C:\Jenkins
 )
 if "%REBUILD%"=="" (
-<<<<<<< HEAD
   IF NOT EXIST %CONDA_PARENT_DIR%\Miniconda3 (
     curl --retry 3 -k https://repo.anaconda.com/miniconda/Miniconda3-latest-Windows-x86_64.exe --output %TMP_DIR_WIN%\Miniconda3-latest-Windows-x86_64.exe
+    if errorlevel 1 exit /b
+    if not errorlevel 0 exit /b
     %TMP_DIR_WIN%\Miniconda3-latest-Windows-x86_64.exe /InstallationType=JustMe /RegisterPython=0 /S /AddToPath=0 /D=%CONDA_PARENT_DIR%\Miniconda3
+    if errorlevel 1 exit /b
+    if not errorlevel 0 exit /b
   )
-=======
-  IF EXIST %CONDA_PARENT_DIR%\Miniconda3 ( rd /s /q %CONDA_PARENT_DIR%\Miniconda3 )
-  curl --retry 3 -k https://repo.anaconda.com/miniconda/Miniconda3-latest-Windows-x86_64.exe --output %TMP_DIR_WIN%\Miniconda3-latest-Windows-x86_64.exe
-  if errorlevel 1 exit /b
-  if not errorlevel 0 exit /b
-  %TMP_DIR_WIN%\Miniconda3-latest-Windows-x86_64.exe /InstallationType=JustMe /RegisterPython=0 /S /AddToPath=0 /D=%CONDA_PARENT_DIR%\Miniconda3
-  if errorlevel 1 exit /b
-  if not errorlevel 0 exit /b
->>>>>>> e4b58b04
 )
 call %CONDA_PARENT_DIR%\Miniconda3\Scripts\activate.bat %CONDA_PARENT_DIR%\Miniconda3
 if "%REBUILD%"=="" (
