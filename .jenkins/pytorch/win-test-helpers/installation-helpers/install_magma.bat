if "%CUDA_VERSION%" == "cpu" (
  echo skip magma installation for cpu builds
  exit /b 0
)

rem remove dot in cuda_version, fox example 11.1 to 111

if not "%USE_CUDA%"=="1" (
    exit /b 0
)

if x%CUDA_VERSION:.=%==x%CUDA_VERSION% (
    echo CUDA version %CUDA_VERSION% format isn't correct, which doesn't contain '.'
    exit /b 1
)

set VERSION_SUFFIX=%CUDA_VERSION:.=%
set CUDA_SUFFIX=cuda%VERSION_SUFFIX%

<<<<<<< HEAD
=======
if "%CUDA_SUFFIX%" == "" (
  echo unknown CUDA version, please set `CUDA_VERSION` higher than 10.2
  exit /b 1
)

>>>>>>> 609384c0
if "%REBUILD%"=="" (
  if "%BUILD_ENVIRONMENT%"=="" (
    curl --retry 3 -k https://s3.amazonaws.com/ossci-windows/magma_2.5.4_%CUDA_SUFFIX%_%BUILD_TYPE%.7z --output %TMP_DIR_WIN%\magma_2.5.4_%CUDA_SUFFIX%_%BUILD_TYPE%.7z
  ) else (
    aws s3 cp s3://ossci-windows/magma_2.5.4_%CUDA_SUFFIX%_%BUILD_TYPE%.7z %TMP_DIR_WIN%\magma_2.5.4_%CUDA_SUFFIX%_%BUILD_TYPE%.7z --quiet
  )
  if errorlevel 1 exit /b
  if not errorlevel 0 exit /b
  7z x -aoa %TMP_DIR_WIN%\magma_2.5.4_%CUDA_SUFFIX%_%BUILD_TYPE%.7z -o%TMP_DIR_WIN%\magma
  if errorlevel 1 exit /b
  if not errorlevel 0 exit /b
)
set MAGMA_HOME=%TMP_DIR_WIN%\magma<|MERGE_RESOLUTION|>--- conflicted
+++ resolved
@@ -17,14 +17,11 @@
 set VERSION_SUFFIX=%CUDA_VERSION:.=%
 set CUDA_SUFFIX=cuda%VERSION_SUFFIX%
 
-<<<<<<< HEAD
-=======
 if "%CUDA_SUFFIX%" == "" (
   echo unknown CUDA version, please set `CUDA_VERSION` higher than 10.2
   exit /b 1
 )
 
->>>>>>> 609384c0
 if "%REBUILD%"=="" (
   if "%BUILD_ENVIRONMENT%"=="" (
     curl --retry 3 -k https://s3.amazonaws.com/ossci-windows/magma_2.5.4_%CUDA_SUFFIX%_%BUILD_TYPE%.7z --output %TMP_DIR_WIN%\magma_2.5.4_%CUDA_SUFFIX%_%BUILD_TYPE%.7z
