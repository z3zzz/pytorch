#import <XCTest/XCTest.h>

#include <torch/csrc/jit/mobile/import.h>
#include <torch/csrc/jit/mobile/module.h>
#include <torch/script.h>

@interface TestAppTests : XCTestCase

@end

@implementation TestAppTests {
}

- (void)testLiteInterpreter {
  NSString* modelPath = [[NSBundle bundleForClass:[self class]] pathForResource:@"model_lite"
                                                                         ofType:@"ptl"];
  auto module = torch::jit::_load_for_mobile(modelPath.UTF8String);
  c10::InferenceMode mode;
  auto input = torch::ones({1, 3, 224, 224}, at::kFloat);
  auto outputTensor = module.forward({input}).toTensor();
  XCTAssertTrue(outputTensor.numel() == 1000);
<<<<<<< HEAD

=======
>>>>>>> c9a0bca4
}

- (void)testFullJIT {
  NSString* modelPath = [[NSBundle bundleForClass:[self class]] pathForResource:@"model"
                                                                         ofType:@"pt"];
  auto module = torch::jit::load(modelPath.UTF8String);
  c10::InferenceMode mode;
  auto input = torch::ones({1, 3, 224, 224}, at::kFloat);
  auto outputTensor = module.forward({input}).toTensor();
  XCTAssertTrue(outputTensor.numel() == 1000);
}

- (void)testMetal {
  NSString* modelPath = [[NSBundle bundleForClass:[self class]] pathForResource:@"model_metal"
                                                                         ofType:@"ptl"];
  auto module = torch::jit::_load_for_mobile(modelPath.UTF8String);
  c10::InferenceMode mode;
  auto input = torch::ones({1, 3, 224, 224}, at::kFloat).metal();
  auto outputTensor = module.forward({input}).toTensor().cpu();
  XCTAssertTrue(outputTensor.numel() == 1000);
}

@end<|MERGE_RESOLUTION|>--- conflicted
+++ resolved
@@ -19,10 +19,6 @@
   auto input = torch::ones({1, 3, 224, 224}, at::kFloat);
   auto outputTensor = module.forward({input}).toTensor();
   XCTAssertTrue(outputTensor.numel() == 1000);
-<<<<<<< HEAD
-
-=======
->>>>>>> c9a0bca4
 }
 
 - (void)testFullJIT {
