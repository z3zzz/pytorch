--- conflicted
+++ resolved
@@ -24,8 +24,6 @@
     const Scalar& alpha,
     const Tensor& result);
 
-<<<<<<< HEAD
-=======
 void triangular_solve_out_sparse_csr(
     const at::sparse_csr::SparseCsrTensor& A,
     const Tensor& B,
@@ -34,7 +32,6 @@
     bool transpose,
     bool unitriangular);
 
->>>>>>> fae1c0a4
 } // namespace cuda
 } // namespace impl
 } // namespace sparse
