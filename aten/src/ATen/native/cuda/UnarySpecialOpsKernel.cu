#define TORCH_ASSERT_NO_OPERATORS
#include <ATen/native/UnaryOps.h>

#include <limits>

#include <ATen/AccumulateType.h>
#include <ATen/Dispatch.h>
#include <ATen/native/DispatchStub.h>
#include <ATen/native/Math.h>
#include <ATen/native/TensorIterator.h>
#include <ATen/native/cuda/Loops.cuh>
#include <ATen/native/cuda/Math.cuh>
#include <ATen/NumericUtils.h>
#include <c10/core/Scalar.h>
#include <c10/cuda/CUDAMathCompat.h>
#include <c10/util/complex.h>

namespace at {
namespace native {

void exp2_kernel_cuda(TensorIteratorBase& iter) {
  AT_DISPATCH_FLOATING_TYPES_AND2(
      ScalarType::Half, ScalarType::BFloat16,
      iter.common_dtype(), "exp2_cuda",
      [&]() {
        gpu_kernel(iter, [] GPU_LAMBDA(scalar_t a) -> scalar_t {
          return ::exp2(a);
        });
      });
}

// TODO: do we want this as a string or a resource string or ... ?
#define stringify(...) std::string(#__VA_ARGS__);
const auto i0_string = stringify(
  template<typename T>
  T chbevl(T x, const T array[], size_t len) {

      T b0, b1, b2;

      b0 = array[0];
      b1 = 0;

      for (size_t i = 1; i < len; ++i)  {
          b2 = b1;
          b1 = b0;
          b0 = x * b1 - b2 + array[i];
      }

      return 0.5 * (b0 - b2);
  }

  template<typename T>
  T i0(T _x) {
      T x = ::abs(_x);

      if (x <= T{8.0}) {
          /* Chebyshev coefficients for exp(-x) I0(x)
          *   in the interval [0,8].
          *
          * lim(x->0){ exp(-x) I0(x) } = 1.
          */
          static const T A[] = {
              -4.41534164647933937950E-18, 3.33079451882223809783E-17,
              -2.43127984654795469359E-16, 1.71539128555513303061E-15,
              -1.16853328779934516808E-14, 7.67618549860493561688E-14,
              -4.85644678311192946090E-13, 2.95505266312963983461E-12,
              -1.72682629144155570723E-11, 9.67580903537323691224E-11,
              -5.18979560163526290666E-10, 2.65982372468238665035E-9,
              -1.30002500998624804212E-8,  6.04699502254191894932E-8,
              -2.67079385394061173391E-7,  1.11738753912010371815E-6,
              -4.41673835845875056359E-6,  1.64484480707288970893E-5,
              -5.75419501008210370398E-5,  1.88502885095841655729E-4,
              -5.76375574538582365885E-4,  1.63947561694133579842E-3,
              -4.32430999505057594430E-3,  1.05464603945949983183E-2,
              -2.37374148058994688156E-2,  4.93052842396707084878E-2,
              -9.49010970480476444210E-2,  1.71620901522208775349E-1,
              -3.04682672343198398683E-1,  6.76795274409476084995E-1};
          const auto len = 30;

          T y = (x / T{2.0}) - T{2.0};
          return ::exp(x) * chbevl(y, A, len);
      }

      // Handles x > 8 case
      /* Chebyshev coefficients for exp(-x) sqrt(x) I0(x)
      * in the inverted interval [8,infinity].
      *
      * lim(x->inf){ exp(-x) sqrt(x) I0(x) } = 1/sqrt(2pi).
      */
      const T B[] = {
          -7.23318048787475395456E-18, -4.83050448594418207126E-18,
          4.46562142029675999901E-17,  3.46122286769746109310E-17,
          -2.82762398051658348494E-16, -3.42548561967721913462E-16,
          1.77256013305652638360E-15,  3.81168066935262242075E-15,
          -9.55484669882830764870E-15, -4.15056934728722208663E-14,
          1.54008621752140982691E-14,  3.85277838274214270114E-13,
          7.18012445138366623367E-13,  -1.79417853150680611778E-12,
          -1.32158118404477131188E-11, -3.14991652796324136454E-11,
          1.18891471078464383424E-11,  4.94060238822496958910E-10,
          3.39623202570838634515E-9,   2.26666899049817806459E-8,
          2.04891858946906374183E-7,   2.89137052083475648297E-6,
          6.88975834691682398426E-5,   3.36911647825569408990E-3,
          8.04490411014108831608E-1};
      const auto len = 25;

      return ::exp(x) * chbevl(T{32.0} / x - T{2.0}, B, len) / ::sqrt(x);
  }
); // stringify
#undef stringify

const char i0_name[] = "i0";
void i0_kernel_cuda(TensorIteratorBase& iter) {
<<<<<<< HEAD
  // TODO: unfused upcast of bfloat16 and half types
  
  AT_DISPATCH_FLOATING_TYPES(iter.common_dtype(), "i0_cuda", [&]() {
    jitted_gpu_kernel</*name=*/i0_name,
                      /*return_dtype=*/ scalar_t,
                      /*common_dtype=*/ scalar_t,
                      /*arity=*/ 1>(iter, i0_string);
=======
  AT_DISPATCH_FLOATING_TYPES_AND2(ScalarType::Half, ScalarType::BFloat16, iter.common_dtype(), "i0_cuda", [&]() {
    gpu_kernel(iter, []GPU_LAMBDA(scalar_t a) -> scalar_t {
      using opmath_t = at::opmath_type<scalar_t>;
      return calc_i0<opmath_t>(a); //implicit conversion of a to opmath_t will happen here, but as far as TI is concerned, it's still a no-dynamic-cast kernel because lambda input is scalar_t

    });
>>>>>>> d5d2096d
  });
}

void i0e_kernel_cuda(TensorIteratorBase& iter) {
  AT_DISPATCH_FLOATING_TYPES_AND2(ScalarType::Half, ScalarType::BFloat16, iter.common_dtype(), "i0e_cuda", [&]() {
    gpu_kernel(iter, []GPU_LAMBDA(scalar_t a) -> scalar_t {
      using opmath_t = at::opmath_type<scalar_t>;
      return calc_i0e<opmath_t>(a);
    });
  });
}

void i1_kernel_cuda(TensorIteratorBase& iter) {
  AT_DISPATCH_FLOATING_TYPES(iter.common_dtype(), "i1_cuda", [&]() {
    gpu_kernel(iter, []GPU_LAMBDA(scalar_t a) -> scalar_t {
      return calc_i1(a);
    });
  });
}

void i1e_kernel_cuda(TensorIteratorBase& iter) {
  AT_DISPATCH_FLOATING_TYPES(iter.common_dtype(), "i1e_cuda", [&]() {
    gpu_kernel(iter, []GPU_LAMBDA(scalar_t a) -> scalar_t {
      return calc_i1e(a);
    });
  });
}

void sigmoid_kernel_cuda(TensorIteratorBase& iter) {
  AT_DISPATCH_FLOATING_AND_COMPLEX_TYPES_AND2(at::ScalarType::Half, at::ScalarType::BFloat16, iter.common_dtype(), "sigmoid_cuda", [&]() {
    gpu_kernel(iter, []GPU_LAMBDA(scalar_t a) -> scalar_t {
      return static_cast<scalar_t>(1) / (static_cast<scalar_t>(1) + std::exp(-a));
    });
  });
}

void sinc_kernel_cuda(TensorIteratorBase& iter) {
  AT_DISPATCH_FLOATING_AND_COMPLEX_TYPES_AND2(
      ScalarType::Half, ScalarType::BFloat16,
      iter.common_dtype(), "sinc_cuda",
      [&]() {
        gpu_kernel(iter, []GPU_LAMBDA(scalar_t a) -> scalar_t {
          if (a == scalar_t(0)) {
            return scalar_t(1);
          } else {
            // NVCC says constexpr var is not accessible from device
            scalar_t product = c10::detail::pi<scalar_t>() * a;
            return std::sin(product) / product;
          }
        });
      });
}

void logit_kernel_cuda(TensorIteratorBase& iter, const Scalar& eps_scalar) {
  AT_DISPATCH_FLOATING_TYPES_AND2(
      at::ScalarType::Half,
      at::ScalarType::BFloat16,
      iter.common_dtype(),
      "logit_cuda",
      [&]() {
        using T_ACC = acc_type<scalar_t, true>;
        const T_ACC eps = eps_scalar.to<T_ACC>();
        if (eps < T_ACC(0)) {
          gpu_kernel(iter, [] GPU_LAMBDA(scalar_t x) -> scalar_t {
            const T_ACC x_acc = static_cast<T_ACC>(x);
            return c10::cuda::compat::log(x_acc / (T_ACC(1) - x_acc));
          });
        } else {
          const T_ACC lo = eps;
          const T_ACC hi = T_ACC(1) - eps;
          gpu_kernel(
              iter, [lo, hi] GPU_LAMBDA(scalar_t x) -> scalar_t {
                const T_ACC x_acc = static_cast<T_ACC>(x);
                T_ACC z = x_acc < lo ? lo : (x_acc > hi ? hi : x_acc);
                return c10::cuda::compat::log(z / (T_ACC(1) - z));
              });
        }
      });
}

void ndtri_kernel_cuda(TensorIteratorBase& iter) {
  AT_DISPATCH_FLOATING_TYPES(iter.common_dtype(), "ndtri_cuda", [&]() {
    gpu_kernel(
        iter, [] GPU_LAMBDA(scalar_t a) -> scalar_t { return calc_ndtri(a); });
  });
}

void erf_kernel_cuda(TensorIteratorBase& iter) {
  AT_DISPATCH_FLOATING_TYPES_AND2(at::ScalarType::Half, at::ScalarType::BFloat16, iter.common_dtype(), "erf_cuda", [&]() {
    gpu_kernel(iter, []GPU_LAMBDA(scalar_t a) -> scalar_t {
      return ::erf(a);
    });
  });
}

void erfc_kernel_cuda(TensorIteratorBase& iter) {
  AT_DISPATCH_FLOATING_TYPES_AND2(
      ScalarType::Half, ScalarType::BFloat16,
      iter.common_dtype(), "erfc_cuda",
      [&]() {
        gpu_kernel(iter, []GPU_LAMBDA(scalar_t a) -> scalar_t {
          return ::erfc(a);
        });
      });
}

void erfinv_kernel_cuda(TensorIteratorBase& iter) {
  AT_DISPATCH_FLOATING_TYPES_AND_HALF(iter.common_dtype(), "erfinv_cuda", [&]() {
    gpu_kernel(iter, []GPU_LAMBDA(scalar_t a) -> scalar_t {
      return ::erfinv(a);
    });
  });
}

void erfcx_kernel_cuda(TensorIteratorBase& iter) {
  AT_DISPATCH_FLOATING_TYPES(iter.common_dtype(), "erfcx_cuda", [&]() {
    gpu_kernel(
        iter, [] GPU_LAMBDA(scalar_t a) -> scalar_t { return calc_erfcx(a); });
  });
}

void kaiser_window_kernel_cuda(TensorIteratorBase& iter, int64_t window_length, double beta_){
  AT_DISPATCH_FLOATING_TYPES_AND2(ScalarType::Half, ScalarType::BFloat16, iter.dtype(), "kaiser_window_cuda", [&](){
    using opmath_t = at::opmath_type<scalar_t>;
    const opmath_t inv_alpha = static_cast<opmath_t>(2.0 / (window_length - 1));
    const opmath_t beta = static_cast<opmath_t>(beta_);
    const opmath_t inv_i0_beta = 1.0 / calc_i0(beta);
    gpu_kernel(iter, [=]GPU_LAMBDA(scalar_t a) -> scalar_t {
      opmath_t x = static_cast<opmath_t>(a) * inv_alpha - 1;
      opmath_t y = std::max<opmath_t>(0, 1 - x * x);
      return calc_i0(beta * ::sqrt(y)) * inv_i0_beta;
    });
  });
}

void entr_kernel_cuda(TensorIteratorBase& iter) {
  AT_DISPATCH_FLOATING_TYPES_AND2(
      ScalarType::Half,
      ScalarType::BFloat16,
      iter.common_dtype(),
      "entr_cuda",
      [&]() {
        gpu_kernel(iter, [=] GPU_LAMBDA(scalar_t x) -> scalar_t {
          if (at::_isnan(x)) {
            return x;
          } else if (x > 0) {
            return -x * std::log(x);
          } else if (x == 0) {
            return 0;
          }
          return static_cast<scalar_t>(-INFINITY);
        });
      });
}

REGISTER_DISPATCH(exp2_stub, &exp2_kernel_cuda);
REGISTER_DISPATCH(i0_stub, &i0_kernel_cuda);
REGISTER_DISPATCH(special_i0e_stub, &i0e_kernel_cuda);
REGISTER_DISPATCH(special_i1_stub, &i1_kernel_cuda);
REGISTER_DISPATCH(special_i1e_stub, &i1e_kernel_cuda);
REGISTER_DISPATCH(sigmoid_stub, &sigmoid_kernel_cuda);
REGISTER_DISPATCH(sinc_stub, &sinc_kernel_cuda);
REGISTER_DISPATCH(logit_stub, &logit_kernel_cuda);
REGISTER_DISPATCH(erf_stub, &erf_kernel_cuda);
REGISTER_DISPATCH(erfc_stub, &erfc_kernel_cuda);
REGISTER_DISPATCH(erfinv_stub, &erfinv_kernel_cuda);
REGISTER_DISPATCH(kaiser_window_stub, &kaiser_window_kernel_cuda);
REGISTER_DISPATCH(special_entr_stub, &entr_kernel_cuda);
REGISTER_DISPATCH(special_ndtri_stub, &ndtri_kernel_cuda);
REGISTER_DISPATCH(special_erfcx_stub, &erfcx_kernel_cuda);

} // namespace native
} // namespace at<|MERGE_RESOLUTION|>--- conflicted
+++ resolved
@@ -110,22 +110,19 @@
 
 const char i0_name[] = "i0";
 void i0_kernel_cuda(TensorIteratorBase& iter) {
-<<<<<<< HEAD
   // TODO: unfused upcast of bfloat16 and half types
-  
+
   AT_DISPATCH_FLOATING_TYPES(iter.common_dtype(), "i0_cuda", [&]() {
     jitted_gpu_kernel</*name=*/i0_name,
                       /*return_dtype=*/ scalar_t,
                       /*common_dtype=*/ scalar_t,
                       /*arity=*/ 1>(iter, i0_string);
-=======
-  AT_DISPATCH_FLOATING_TYPES_AND2(ScalarType::Half, ScalarType::BFloat16, iter.common_dtype(), "i0_cuda", [&]() {
-    gpu_kernel(iter, []GPU_LAMBDA(scalar_t a) -> scalar_t {
-      using opmath_t = at::opmath_type<scalar_t>;
-      return calc_i0<opmath_t>(a); //implicit conversion of a to opmath_t will happen here, but as far as TI is concerned, it's still a no-dynamic-cast kernel because lambda input is scalar_t
-
-    });
->>>>>>> d5d2096d
+  // AT_DISPATCH_FLOATING_TYPES_AND2(ScalarType::Half, ScalarType::BFloat16, iter.common_dtype(), "i0_cuda", [&]() {
+  //   gpu_kernel(iter, []GPU_LAMBDA(scalar_t a) -> scalar_t {
+  //     using opmath_t = at::opmath_type<scalar_t>;
+  //     return calc_i0<opmath_t>(a); //implicit conversion of a to opmath_t will happen here, but as far as TI is concerned, it's still a no-dynamic-cast kernel because lambda input is scalar_t
+
+  //   });
   });
 }
 
