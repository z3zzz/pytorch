--- conflicted
+++ resolved
@@ -51,11 +51,8 @@
         "//c10/macros:Macros",
         "//c10/util:Array",
         "//c10/util:C++17",
-<<<<<<< HEAD
+        "//c10/util:LeftRight",
         "//c10/util:TypeTraits",
-=======
-        "//c10/util:LeftRight",
->>>>>>> 3a7e0691
         ":cuda_cmake_macros_h",
     ],
 )
