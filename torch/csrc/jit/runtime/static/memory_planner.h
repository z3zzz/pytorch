#pragma once

#include <torch/csrc/jit/runtime/static/impl.h>

namespace torch {
namespace jit {

// A StorageGroup represents a collection of tensors that share backing storage.
class StorageGroup {
 public:
  // Every storage group must contain at least one tensor.
  explicit StorageGroup(at::Tensor* tensor) : group_{tensor} {}

  void addTensor(at::Tensor* tensor) {
    group_.push_back(tensor);
  }

  const std::vector<at::Tensor*>& group() const {
    return group_;
  }

  size_t maxTensorSize() const {
    return max_tensor_size_;
  }

  void setMaxTensorSize(size_t new_size) {
    max_tensor_size_ = new_size;
  }

  size_t numManagedTensors() const {
    return group_.size();
  }

 private:
  // The size attribute represents the amount of memory that will be
  // allocated for all tensors in this storage group. Initially it
  // is zero, eventually it gets updated by the MemoryPlanner.
  size_t max_tensor_size_ = 0;
  std::vector<at::Tensor*> group_{};
};

<<<<<<< HEAD
// There are three types of ops in a processed graph in Static Runtime:
//   1. op with _out variant
//   2. view producing op
//   3. tensor producing op (could be replaced with type 1 by adding the _out
//      variant to Static Runtime)
// In Static Runtime, type 2 ops are replaced with their corespoinding copy
// versions when enable_out_variant is enabled and become type 1 ops.The memory
// planner only manages tensors that are outputs of type 1 ops. For type 3, the
// output tensors are allocated inside the operator and can't be directly
// managed by memory planner.
//
// Memory planner tries to minimize the number of memory allocations by
// tracking the output tensors of ops with _out variants with unique DataPtr
// (part of StorageImpl). It tries to do this in several steps:
//   1. record the max memory usage for each Tensor with unique DataPtr at the
//      end of each iteration
//   2. in the next iteration, allocate the buffer for the max total usage and
//      compute the offset of each allocation with regard to the single memory
//      buffer, optionally reusing memory. In the first iteration, we rely on
//      the default allocator for memory allocation.
//   3. free the buffer at the end of each iteration
// Steps 1 and 3 are handled by `deallocate()`, and step 2 by `allocate()`.
// Only models with simple output types are supported, i.e. None, Tensor or
// List/Tuple/Dict of Tensors. Complex output types such as List of Lists are
// not supported.
//
// Additional Optimizations:
//
// [Borrowed IValue Outputs]
// A few native ops (notably, `static_runtime::dict_unpack` and
// `static_runtime::VarTupleUnpack`) simply unpack IValues to a bunch of
// outputs without modification. For example, `dict_unpack` does the following:
// for each key in inputs:
//     output[i] = dict_input[key]
// We could implement this with IValue copies (e.g. with IValue::operator=).
// However, this is not ideal, since it will trigger refcount bumps internally.
// Moving is also out of the question, since that would mangle the inputs.
// To get around this, we can use borrowed references to the original IValues
// using the machinery provided by `c10::MaybeOwnedTraits<IValue>`.
// Borrowing essentially lets us create a reference to an input without refcount
// bumps; see `ATen/core/ivalue_inl.h` for the implementation.
// Note that this optimization only applies to unmanaged outputs. In
// MemoryPlanner::deallocate, normal unmanaged values are reclaimed by
// reference counting (`ival = IValue()`). However, we must be more careful when
// dealing with unmanaged IValues. There are two cases:
// 1. If the borrowed IValue is not an output, we can simply use
//    the tools in `c10::MaybeOwnedTraints<IValue>` to clear the IValue to None
//    without triggering a refcount decrement.
// 2. If the borrowed IValue is an output, we will want to turn it into a strong
//    reference. We trigger a refcount increment in that case.
// When adding an op that borrows outputs, be sure that the memory planner is
// updated accordingly! The list of ops that borrow outputs is in
// `borrowsOutputs` (`impl.h`).
//
// [Maybe Copy]
// See `ReplaceWithMaybeCopy` in `passes.cpp` for a detailed explanation of the
// graph transformation and the rationale behind this optimization. The memory
// handles ops that might copy in the following manner:
// 1. When initializing StaticModule, add everything that _might_ be managed to
//    the set `managed_tensor_values`.
// 2. During memory planner initialization, if we encounter a value in
//    `managed_tensor_values` that was not set during the first iteration, check
//    that the op producing the value is a special maybe-copy case
//    (`isUnmanagedSpecialCase`). If it is, do not manage the value. Otherwise,
//    a critical error has occurred.
// When adding a new maybe-copy op, make sure the memory planner knows that it's
// a special case.
//
// [Managed Output Tensors]
// The memory planner is able to manage output tensors if the appropriate
// `StaticModuleOptions` are set. However, the memory planner handles output
// tensors separately from regular intermediate tensors:
// 1. They don't participate in memory reuse.
// 2. The memory planner cannot reclaim their backing storage until they have
//    been explicitly freed by the client.
// Clients should use `StaticRuntime::deallocateOutputTensors()` to free output
// tensor storage.
=======
TORCH_API void assignStorageToManagedTensors(
    graph_node_list nodes,
    const ManagedTensorRanges& ranges,
    const FastMap<const Value*, at::Tensor*>& tensor_value_to_tensor,
    std::vector<StorageGroup>& managed_tensor_groups);

/// There are three types of ops in a processed graph in Static Runtime:
///   1. op with _out variant
///   2. view producing op
///   3. tensor producing op (could be replaced with type 1 by adding the _out
///      variant to Static Runtime)
/// In Static Runtime, type 2 ops are replaced with their corespoinding copy
/// versions when enable_out_variant is enabled and become type 1 ops.The memory
/// planner only manages tensors that are outputs of type 1 ops. For type 3, the
/// output tensors are allocated inside the operator and can't be directly
/// managed by memory planner.
///
/// Memory planner tries to minimize the number of memory allocations by
/// tracking the output tensors of ops with _out variants with unique DataPtr
/// (part of StorageImpl). It tries to do this in several steps:
///   1. record the max memory usage for each Tensor with unique DataPtr at the
///      end of each iteration
///   2. in the next iteration, allocate the buffer for the max total usage and
///      compute the offset of each allocation with regard to the single memory
///      buffer, optionally reusing memory. In the first iteration, we rely on
///      the default allocator for memory allocation.
///   3. free the buffer at the end of each iteration
/// Steps 1 and 3 are handled by `deallocate()`, and step 2 by `allocate()`.
/// Only models with simple output types are supported, i.e. None, Tensor or
/// List/Tuple/Dict of Tensors. Complex output types such as List of Lists are
/// not supported.
>>>>>>> 6fc16264

class MemoryPlanner {
 public:
  explicit MemoryPlanner(
      StaticRuntime* runtime,
      const ValueGroup& value_group,
      const FastSet<const Value*>& managed_tensor_values,
      const FastSet<const Value*>& managed_output_tensor_values,
      const FastSet<const Value*>& leaked_values,
      const ManagedTensorRanges& ranges,
      bool enable_out_variant,
      bool manage_output_tensors,
      bool optimize_memory);
  // disable copying and moving
  MemoryPlanner(const MemoryPlanner&) = delete;
  MemoryPlanner& operator=(const MemoryPlanner&) = delete;
  MemoryPlanner(MemoryPlanner&&) = delete;
  MemoryPlanner& operator=(MemoryPlanner&&) = delete;

  void allocate();
  void deallocate();
  void deallocateOutputTensors();

  size_t total_num_managed_tensors() const {
    return num_managed_tensors_;
  }

  size_t total_num_managed_output_tensors() const {
    return managed_output_tensors_.size();
  }

  C10_NODISCARD size_t total_num_unmanaged() const {
    return num_unmanaged_non_scalars() + num_unmanaged_scalars();
  }

  C10_NODISCARD size_t num_unmanaged_non_scalars() const {
    return unmanaged_ivalues_.size() + unmanaged_borrowed_ivalues_.size();
  }

  C10_NODISCARD size_t num_unmanaged_scalars() const {
    return num_unmanaged_scalar_ivalues_;
  }

  size_t total_managed() const {
    return managed_bytes_;
  }

  size_t total_reused_tensors() const {
    return reused_tensors_;
  }

  size_t numOutputBufferBytes() const {
    return output_buffer_bytes_;
  }

  // Check if `ivalue` is contained as a managed tensor. Only used in DCHECK().
  bool isManagedOutputTensor(const IValue& ivalue) const {
    if (!output_buffer_ || // output buffer got already deallocated.
        output_buffer_bytes_ == 0 || // memory planning is not yet initialized.
        !ivalue.isTensor() // a non-tensor is never managed
    ) {
      return false;
    }
    const auto& tensor = ivalue.toTensor();
    if (!tensor.has_storage() || !tensor.storage().data_ptr()) {
      return false;
    }
    // TODO: Improve this once D31357486 is landed.
    uint8_t* tensor_ptr =
        static_cast<uint8_t*>(tensor.storage().data_ptr().get());
    uint8_t* buffer_start = static_cast<uint8_t*>(output_buffer_.get());
    uint8_t* buffer_end = buffer_start + output_buffer_bytes_;
    return buffer_start <= tensor_ptr && tensor_ptr < buffer_end;
  }

  bool isManagedStorageImpl(const at::StorageImpl* impl) const {
    if (managed_tensor_storage_impls_.empty()) {
      return false;
    }
    // Comparing pointers that aren't within the same array is
    // UB. We're doing fancy memory allocation stuff, so we cast to an
    // integer type and carry on.
    const auto impl_p = reinterpret_cast<uintptr_t>(impl);
    const auto start =
        reinterpret_cast<uintptr_t>(managed_tensor_storage_impls_.data());
    const auto end = reinterpret_cast<uintptr_t>(
        &managed_tensor_storage_impls_[managed_tensor_storage_impls_.size()]);
    return impl_p >= start && impl_p < end;
  }

  bool overlapWithInternalBuffer(void* data_ptr) {
    return buffer_start_ <= data_ptr && data_ptr < buffer_end_;
  }

 private:
  // ivalues created in one run but not managed by MemoryPlanner
  std::vector<IValue*> unmanaged_ivalues_;

  // Special class of unmanaged values: some native ops create IValues
  // in a "borrowed" state that can and must be cleaned up without a
  // reference count decrement.
  std::vector<IValue*> unmanaged_borrowed_ivalues_;

  // Even more special class of unmanaged values: if select_tensor
  // outputs are outputs of the graph, then they need to be restored
  // to an ordinary "strong reference" state.
  std::vector<IValue*> borrowed_ivalues_needing_incref_;

  // each pair contains the size (in bytes) of data to be allocated
  // and a vector of Tensors' storages that should be backed by that
  // same data. Thus, if memonger is disabled, all vectors are of
  // size 1.

  // We allocate StorageImpls ourselves so that 1) we don't have to do
  // an extra two loads per Tensor (which will likely miss in the CPU
  // data cache) first reading the Storage (i.e., StorageImpl pointer)
  // from the TensorImpl object and then second dereferencing it and
  // 2) our memory access pattern during allocate() has high locality.
  std::vector<std::pair<size_t, at::StorageImpl>>
      managed_tensor_storage_impls_{};
  // We don't have any guarantee that the model doesn't change the
  // Storage for managed tensors out from under us during execution,
  // so we have to check the StorageImpls each time we deallocate.
  std::vector<StorageGroup> managed_tensors_{};
  std::vector<std::pair<size_t, at::Tensor*>> managed_output_tensors_{};
  at::DataPtr buffer_; // allocated each time we call Run()
  uint8_t* buffer_start_{nullptr};
  uint8_t* buffer_end_{nullptr};
  size_t num_managed_tensors_{0};
  size_t managed_bytes_{0};
  size_t reused_tensors_{0};
  size_t num_unmanaged_scalar_ivalues_{0};

  at::DataPtr output_buffer_;
  size_t output_buffer_bytes_{0};

  void allocateManagedTensors();
  void allocateOutputTensors();

  static size_t compute_aligned_tensor_size(size_t nbytes);
  static at::DataPtr allocate_buffer(size_t size);
};

} // namespace jit
} // namespace torch<|MERGE_RESOLUTION|>--- conflicted
+++ resolved
@@ -39,85 +39,6 @@
   std::vector<at::Tensor*> group_{};
 };
 
-<<<<<<< HEAD
-// There are three types of ops in a processed graph in Static Runtime:
-//   1. op with _out variant
-//   2. view producing op
-//   3. tensor producing op (could be replaced with type 1 by adding the _out
-//      variant to Static Runtime)
-// In Static Runtime, type 2 ops are replaced with their corespoinding copy
-// versions when enable_out_variant is enabled and become type 1 ops.The memory
-// planner only manages tensors that are outputs of type 1 ops. For type 3, the
-// output tensors are allocated inside the operator and can't be directly
-// managed by memory planner.
-//
-// Memory planner tries to minimize the number of memory allocations by
-// tracking the output tensors of ops with _out variants with unique DataPtr
-// (part of StorageImpl). It tries to do this in several steps:
-//   1. record the max memory usage for each Tensor with unique DataPtr at the
-//      end of each iteration
-//   2. in the next iteration, allocate the buffer for the max total usage and
-//      compute the offset of each allocation with regard to the single memory
-//      buffer, optionally reusing memory. In the first iteration, we rely on
-//      the default allocator for memory allocation.
-//   3. free the buffer at the end of each iteration
-// Steps 1 and 3 are handled by `deallocate()`, and step 2 by `allocate()`.
-// Only models with simple output types are supported, i.e. None, Tensor or
-// List/Tuple/Dict of Tensors. Complex output types such as List of Lists are
-// not supported.
-//
-// Additional Optimizations:
-//
-// [Borrowed IValue Outputs]
-// A few native ops (notably, `static_runtime::dict_unpack` and
-// `static_runtime::VarTupleUnpack`) simply unpack IValues to a bunch of
-// outputs without modification. For example, `dict_unpack` does the following:
-// for each key in inputs:
-//     output[i] = dict_input[key]
-// We could implement this with IValue copies (e.g. with IValue::operator=).
-// However, this is not ideal, since it will trigger refcount bumps internally.
-// Moving is also out of the question, since that would mangle the inputs.
-// To get around this, we can use borrowed references to the original IValues
-// using the machinery provided by `c10::MaybeOwnedTraits<IValue>`.
-// Borrowing essentially lets us create a reference to an input without refcount
-// bumps; see `ATen/core/ivalue_inl.h` for the implementation.
-// Note that this optimization only applies to unmanaged outputs. In
-// MemoryPlanner::deallocate, normal unmanaged values are reclaimed by
-// reference counting (`ival = IValue()`). However, we must be more careful when
-// dealing with unmanaged IValues. There are two cases:
-// 1. If the borrowed IValue is not an output, we can simply use
-//    the tools in `c10::MaybeOwnedTraints<IValue>` to clear the IValue to None
-//    without triggering a refcount decrement.
-// 2. If the borrowed IValue is an output, we will want to turn it into a strong
-//    reference. We trigger a refcount increment in that case.
-// When adding an op that borrows outputs, be sure that the memory planner is
-// updated accordingly! The list of ops that borrow outputs is in
-// `borrowsOutputs` (`impl.h`).
-//
-// [Maybe Copy]
-// See `ReplaceWithMaybeCopy` in `passes.cpp` for a detailed explanation of the
-// graph transformation and the rationale behind this optimization. The memory
-// handles ops that might copy in the following manner:
-// 1. When initializing StaticModule, add everything that _might_ be managed to
-//    the set `managed_tensor_values`.
-// 2. During memory planner initialization, if we encounter a value in
-//    `managed_tensor_values` that was not set during the first iteration, check
-//    that the op producing the value is a special maybe-copy case
-//    (`isUnmanagedSpecialCase`). If it is, do not manage the value. Otherwise,
-//    a critical error has occurred.
-// When adding a new maybe-copy op, make sure the memory planner knows that it's
-// a special case.
-//
-// [Managed Output Tensors]
-// The memory planner is able to manage output tensors if the appropriate
-// `StaticModuleOptions` are set. However, the memory planner handles output
-// tensors separately from regular intermediate tensors:
-// 1. They don't participate in memory reuse.
-// 2. The memory planner cannot reclaim their backing storage until they have
-//    been explicitly freed by the client.
-// Clients should use `StaticRuntime::deallocateOutputTensors()` to free output
-// tensor storage.
-=======
 TORCH_API void assignStorageToManagedTensors(
     graph_node_list nodes,
     const ManagedTensorRanges& ranges,
@@ -149,7 +70,51 @@
 /// Only models with simple output types are supported, i.e. None, Tensor or
 /// List/Tuple/Dict of Tensors. Complex output types such as List of Lists are
 /// not supported.
->>>>>>> 6fc16264
+// There are three types of ops in a processed graph in Static Runtime:
+//   1. op with _out variant
+//   2. view-producing op
+//   3. tensor-producing op (could be replaced with type 1 by adding the _out
+//      variant to Static Runtime)
+// In Static Runtime, type 2 ops are replaced with their corresponding copy
+// versions when enable_out_variant is enabled and become type 1 ops.The memory
+// planner only manages tensors that are outputs of type 1 ops. For type 3, the
+// output tensors are allocated inside the operator and can't be directly
+// managed by memory planner.
+//
+// Memory planner tries to minimize the number of memory allocations by
+// tracking the output tensors of ops with _out variants with unique DataPtr
+// (part of StorageImpl). It tries to do this in several steps:
+//   1. record the max memory usage for each Tensor with unique DataPtr at the
+//      end of each iteration
+//   2. in the next iteration, allocate the buffer for the max total usage and
+//      compute the offset of each allocation with regard to the single memory
+//      buffer, optionally reusing memory. In the first iteration, we rely on
+//      the default allocator for memory allocation.
+//   3. free the buffer at the end of each iteration
+// Steps 1 and 3 are handled by `deallocate()`, and step 2 by `allocate()`.
+// Only models with simple output types are supported, i.e. None, Tensor or
+// List/Tuple/Dict of Tensors. Complex output types such as List of Lists are
+// not supported.
+//
+// Additional Optimizations:
+//
+// [Borrowed IValue Outputs]
+// A few native ops (notably, `static_runtime::dict_unpack` and
+// `static_runtime::VarTupleUnpack`) simply unpack IValues to a bunch of
+// outputs without modification. For example, `dict_unpack` does the following:
+// for each key in inputs:
+//     output[i] = dict_input[key]
+// To avoid refcount bumps, the outputs of these ops are non-owning references.
+// This requires special logic in the memory planner - when adding an op that
+// borrows outputs, be sure that the memory planner is updated accordingly!
+//
+// [Managed Output Tensors]
+// The memory planner is able to manage output tensors if the appropriate
+// `StaticModuleOptions` are set. However, the memory planner handles output
+// tensors separately from regular intermediate tensors:
+// 1. They don't participate in memory reuse.
+// 2. The memory planner cannot reclaim their backing storage until they have
+//    been explicitly freed by the client.
 
 class MemoryPlanner {
  public:
