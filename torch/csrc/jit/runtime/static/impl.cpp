--- conflicted
+++ resolved
@@ -766,7 +766,6 @@
   // because we don't know how many non-constant nodes there are yet.
   std::vector<uint32_t> node_output_idx_map;
   uint32_t node_outputs_seen_so_far = 0;
-<<<<<<< HEAD
   for (Node* node : graph_->nodes()) {
     if (node->kind() == prim::Constant) {
       continue;
@@ -783,31 +782,10 @@
     node_outputs_seen_so_far += node->outputs().size();
   }
 
-=======
->>>>>>> b1aa45a8
   for (Node* node : graph_->nodes()) {
     if (node->kind() == prim::Constant) {
       continue;
     }
-<<<<<<< HEAD
-=======
-    // Assign memory for the outputs
-    const auto outputs_offset_for_node =
-        node_outputs_seen_so_far + values_index_offset;
-    TORCH_CHECK(
-        outputs_offset_for_node < (1 << 16),
-        "outputs offset in values table",
-        outputs_offset_for_node,
-        " would overflow 2-byte index storage");
-    node_output_idx_map.push_back(outputs_offset_for_node);
-    node_outputs_seen_so_far += node->outputs().size();
-  }
-
-  for (Node* node : graph_->nodes()) {
-    if (node->kind() == prim::Constant) {
-      continue;
-    }
->>>>>>> b1aa45a8
     ProcessedNodeInputs input_indices(node->inputs().size());
     std::vector<DefInfo> input_ssa_defs;
     for (const auto input_idx : c10::irange(node->inputs().size())) {
@@ -848,15 +826,7 @@
         !alias_db.mayContainAlias(node->inputs(), node->outputs()) &&
         containTensorsOnly(node->outputs());
     nodes_.emplace_back(
-<<<<<<< HEAD
-        node,
-        std::move(input_indices),
-        node_output_idx_map[node_idx],
-        opts.enable_out_variant,
-        check_outputs_for_overlap);
-=======
         node, fn, std::move(input_indices), node_output_idx_map[node_idx]);
->>>>>>> b1aa45a8
 
     node_has_out_variant.emplace(node, nodes_.back().has_out_variant());
     for (const auto i : c10::irange(node->outputs().size())) {
@@ -1064,11 +1034,7 @@
 }
 
 c10::IValue StaticRuntime::move_outputs_to_tuple(uint32_t num_outputs) {
-<<<<<<< HEAD
   bool should_move[num_outputs];
-=======
-#ifndef NDEBUG
->>>>>>> b1aa45a8
   for (const auto i : c10::irange(num_outputs)) {
     // REVIEW: is this actually safe or does trying to manage an
     // output tensor indicate deeper problems? what was supposed to
@@ -1787,31 +1753,8 @@
 
 ProcessedFunction::ProcessedFunction(
     Node* node,
-<<<<<<< HEAD
-    ProcessedNodeInputs inputs,
-    uint16_t outputs_offset,
-    bool enable_out_variant,
-    bool check_memory_overlap)
-    : node_(node),
-      inputs_(std::move(inputs)),
-      outputs_offset_(outputs_offset)
-#ifndef PYTORCH_DISABLE_PER_OP_PROFILING
-      ,
-      op_name_(node->kind().toQualString())
-#endif
-{
-  TORCH_CHECK(
-      node->outputs().size() < (1 << (sizeof(num_outputs_) * 8)),
-      node->outputs().size(),
-      " outputs to ProcessedNode ",
-      node->kind().toQualString(),
-      " is too many to use 2-byte indexing");
-  num_outputs_ = node->outputs().size();
-
-=======
     bool enable_out_variant,
     bool check_memory_overlap) {
->>>>>>> b1aa45a8
   if (enable_out_variant) {
     f_ = getOutOfPlaceOperation(node);
     if (f_) {
