#pragma once

#include <ATen/core/functional.h>
#include <ATen/core/ivalue.h>
#include <c10/util/Optional.h>
#include <torch/csrc/jit/api/method.h>

namespace torch {
namespace jit {

struct Resolver;
using ResolverPtr = std::shared_ptr<Resolver>;

using ObjectPtr = c10::intrusive_ptr<c10::ivalue::Object>;

// Throw this in C++ land if `attr` fails. This will be converted to a Python
// AttributeError by the Python binding code
class ObjectAttributeError : public std::runtime_error {
 public:
  ObjectAttributeError(const std::string& what) : std::runtime_error(what) {}
};

struct TORCH_API Object {
  Object() = default;
  Object(ObjectPtr _ivalue) : _ivalue_(std::move(_ivalue)) {}
  Object(std::shared_ptr<CompilationUnit> cu, const c10::ClassTypePtr& type);
  Object(
      c10::QualifiedName,
      std::shared_ptr<CompilationUnit> cu,
      bool shouldMangle = false);

  ObjectPtr _ivalue() const;

  c10::ClassTypePtr type() const {
    return _ivalue()->type();
  }

  struct Property {
    std::string name;
    Method getter_func;
    c10::optional<Method> setter_func;
  };

  void setattr(const std::string& name, c10::IValue v) {
    if (_ivalue()->type()->hasConstant(name)) {
      TORCH_CHECK(
          false,
          "Can't set constant '",
          name,
          "' which has value:",
          _ivalue()->type()->getConstant(name));
    } else if (auto slot = _ivalue()->type()->findAttributeSlot(name)) {
      const c10::TypePtr& expected = _ivalue()->type()->getAttribute(*slot);
      TORCH_CHECK(
          v.type()->isSubtypeOf(expected),
          "Expected a value of type '",
          expected->repr_str(),
          "' for field '",
          name,
          "', but found '",
          v.type()->repr_str(),
          "'");
      _ivalue()->setSlot(*slot, std::move(v));
    } else {
      TORCH_CHECK(false, "Module has no attribute '", name, "'");
    }
  }

  c10::IValue attr(const std::string& name) const {
    if (auto r = _ivalue()->type()->findAttributeSlot(name)) {
      return _ivalue()->getSlot(*r);
    }
    if (auto r = _ivalue()->type()->findConstantSlot(name)) {
      return _ivalue()->type()->getConstant(*r);
    }
    std::stringstream err;
    err << _ivalue()->type()->repr_str() << " does not have a field with name '"
        << name.c_str() << "'";
    throw ObjectAttributeError(err.str());
  }

  c10::IValue attr(const std::string& name, c10::IValue or_else) const {
    if (auto r = _ivalue()->type()->findAttributeSlot(name)) {
      return _ivalue()->getSlot(*r);
    }
    if (auto r = _ivalue()->type()->findConstantSlot(name)) {
      return _ivalue()->type()->getConstant(*r);
    }
    return or_else;
  }

  bool hasattr(const std::string& name) const {
    return _ivalue()->type()->hasAttribute(name) ||
        _ivalue()->type()->hasConstant(name);
  }

  // each object owns its methods. The reference returned here
  // is guaranteed to stay valid until this module has been destroyed
  Method get_method(const std::string& name) const {
    if (auto method = find_method(name)) {
      return *method;
    }
    AT_ERROR("Method '", name, "' is not defined.");
  }

  const std::vector<Method> get_methods() const {
    return c10::fmap(type()->methods(), [&](Function* func) {
      return Method(_ivalue(), func);
    });
  }

<<<<<<< HEAD
  const std::vector<Method> get_overloaded_methods(
      const std::string& basename) const {
    return c10::fmap(
        type()->findOverloadedMethod(basename),
        [&](Function* func) { return Method(_ivalue(), func); });
=======
  bool has_property(const std::string& name) const {
    for (const auto& prop : type()->properties()) {
      if (prop.name == name) {
        return true;
      }
    }
    return false;
  }

  const Property get_property(const std::string& name) const {
    for (const auto& prop : type()->properties()) {
      if (prop.name == name) {
        c10::optional<Method> setter = c10::nullopt;
        if (prop.setter) {
          setter = Method(_ivalue(), prop.setter);
        }
        return Property{prop.name, Method(_ivalue(), prop.getter), setter};
      }
    }
    AT_ERROR("Property '", name, "' is not defined.");
>>>>>>> 2d36b30a
  }

  c10::optional<Method> find_method(const std::string& basename) const;

  /// Run a method from this module.
  ///
  /// For example:
  /// @code
  ///   IValue output = module->run("relu_script", a, b);
  /// @endcode
  ///
  /// To get a compile a module from a source string, see torch::jit::compile
  ///
  /// @param method_name The name of the method to run
  /// @param args Arguments to be passed to the method
  /// @return An IValue containing the return value (or values if it is a tuple)
  /// from the method
  template <typename... Types>
  IValue run_method(const std::string& method_name, Types&&... args) {
    return get_method(method_name)({IValue(std::forward<Types>(args))...});
  }

  // so that C++ users can easily add methods
  void define(const std::string& src, const ResolverPtr& resolver = nullptr);

  size_t num_slots() const {
    return _ivalue()->slots().size();
  }

  // shallow copy the object
  Object copy() const;

  // Copies all the attributes of the object recursively without creating new
  // `ClassType`, including deepcopy of Tensors
  Object deepcopy() const;

 private:
  // mutable be we lazily initialize in module_object.
  mutable ObjectPtr _ivalue_;
};

namespace script {
// We once had a `script::` namespace that was deleted. This is for backcompat
// of the public API; new code should not use this type alias.
using Object = ::torch::jit::Object;
} // namespace script
} // namespace jit
} // namespace torch<|MERGE_RESOLUTION|>--- conflicted
+++ resolved
@@ -109,13 +109,6 @@
     });
   }
 
-<<<<<<< HEAD
-  const std::vector<Method> get_overloaded_methods(
-      const std::string& basename) const {
-    return c10::fmap(
-        type()->findOverloadedMethod(basename),
-        [&](Function* func) { return Method(_ivalue(), func); });
-=======
   bool has_property(const std::string& name) const {
     for (const auto& prop : type()->properties()) {
       if (prop.name == name) {
@@ -136,7 +129,13 @@
       }
     }
     AT_ERROR("Property '", name, "' is not defined.");
->>>>>>> 2d36b30a
+  }
+
+  const std::vector<Method> get_overloaded_methods(
+      const std::string& basename) const {
+    return c10::fmap(
+        type()->findOverloadedMethod(basename),
+        [&](Function* func) { return Method(_ivalue(), func); });
   }
 
   c10::optional<Method> find_method(const std::string& basename) const;
