--- conflicted
+++ resolved
@@ -86,12 +86,9 @@
     def __getstate__(self):
         return self.file_obj.__getstate__()
 
-<<<<<<< HEAD
-=======
     def __repr__(self):
         return "StreamWrapper<" + repr(self.file_obj) + ">"
 
->>>>>>> fae1c0a4
     def __iter__(self):
         return self.file_obj.__iter__()
 
